import os
import time
import copy
import logging
import numpy as np
# Keep the import below for registering all model definitions
from models import ncsnpp_audio, stablediff, diffwave
import losses
import sampling
from models import utils as mutils
from models.ema import ExponentialMovingAverage
import datasets
import methods
import torch
from torchvision.utils import make_grid, save_image
from utils import save_checkpoint, restore_checkpoint
import wandb
import torch.distributed as dist
import gc
import torchaudio 

def train(gpu, args):
    """Runs the training pipeline.

    Args:
      config: Configuration to use.
      workdir: Working directory for checkpoints and TF summaries. If this
        contains checkpoint training will be resumed from the latest checkpoint.
    """
    config = args.config
    workdir = args.workdir
    if args.DDP:
        args.rank = gpu
        dist.init_process_group(
            backend='nccl',
            init_method=args.dist_url,
            world_size=args.world_size,
            rank=args.rank
        )
        torch.cuda.set_device(gpu)
        args.gpu = gpu

    if gpu == 0:
        gfile_stream = open(os.path.join(args.workdir, 'stdout.txt'), 'w')
        handler = logging.StreamHandler(gfile_stream)
        formatter = logging.Formatter('%(levelname)s - %(filename)s - %(asctime)s - %(message)s')
        handler.setFormatter(formatter)
        logger = logging.getLogger()
        logger.addHandler(handler)
        logger.setLevel('INFO')

    # Create directories for experimental logs
    sample_dir = os.path.join(workdir, "samples")
    os.makedirs(sample_dir, exist_ok=True)

    # Initialize model.
    net = mutils.create_model(args)
    ema = ExponentialMovingAverage(net.parameters(), decay=config.model.ema_rate)
    optimizer, scheduler = losses.get_optimizer(config, net.parameters())
    state = dict(optimizer=optimizer, model=net, ema=ema, scheduler=scheduler, step=0)

    wandb.init(config=args.config, group=args.wandb_group, name=f"{args.wandb_group}_{gpu}")

    if gpu == 0:
        # Create checkpoints directory
        checkpoint_dir = os.path.join(workdir, "checkpoints")
        # Intermediate checkpoints to resume training after pre-emption in cloud environments
        checkpoint_meta_dir = os.path.join(workdir, "checkpoints-meta", "checkpoint.pth")
        os.makedirs(checkpoint_dir, exist_ok=True)
        os.makedirs(os.path.dirname(checkpoint_meta_dir), exist_ok=True)

    # Resume training when intermediate checkpoints are detected
    # TODO make one for DDP
    if not args.DDP:
        state = restore_checkpoint(checkpoint_meta_dir, state, map_location=config.device)
    else:
        checkpoint_meta_dir = os.path.join(workdir, "checkpoints-meta", "checkpoint.pth")
        os.makedirs(os.path.dirname(checkpoint_meta_dir), exist_ok=True)
        map_location = {'cuda:%d' % 0: 'cuda:%d' % args.rank}
        state = restore_checkpoint(checkpoint_meta_dir, state, map_location=map_location)

    initial_step = int(state['step'])

    # Build data iterators
    train_ds, eval_ds, _ = datasets.get_dataset(args)
    train_iter = iter(train_ds)  # pytype: disable=wrong-arg-types
    eval_iter = iter(eval_ds)  # pytype: disable=wrong-arg-types
    # Create data normalizer and its inverse
    scaler = datasets.get_data_scaler(config)
    inverse_scaler = datasets.get_data_inverse_scaler(config)

    # Setup methods
    if config.training.sde.lower() == 'poisson':
        sde = methods.Poisson(args=args)
        sampling_eps = config.sampling.z_min
    else:
        raise NotImplementedError(f"Method {config.training.sde} unknown.")

    # Build one-step training and evaluation functions
    optimize_fn = losses.optimization_manager(config)
    reduce_mean = config.training.reduce_mean
    method_name = config.training.sde.lower()
    train_step_fn = losses.get_step_fn(sde, train=True, optimize_fn=optimize_fn, reduce_mean=reduce_mean,
                                       method_name=method_name)
    eval_step_fn = losses.get_step_fn(sde, train=False, optimize_fn=optimize_fn, reduce_mean=reduce_mean,
                                      method_name=method_name)

    # Building sampling functions
    if config.training.snapshot_sampling:
        sampling_shape = (16, config.data.num_channels, config.data.image_height, config.data.image_width)
        sampling_fn = sampling.get_sampling_fn(config, sde, sampling_shape, inverse_scaler, sampling_eps)

    num_train_steps = config.training.n_iters

    # In case there are multiple hosts (e.g., TPU pods), only log to host 0
    logging.info("Starting training loop at step %d." % (initial_step,))
    for step in range(initial_step, num_train_steps + 1):
        # Convert data to JAX arrays and normalize them. Use ._numpy() to avoid copy.
        if config.data.dataset == 'speech_commands' and config.data.category != 'tfmel':
            try:
                batch = next(train_iter).cuda(non_blocking=True)
                if len(batch) != config.training.batch_size:
                    continue
            except StopIteration:
                train_iter = iter(train_ds)
                batch = next(train_iter).cuda(non_blocking=True)
        else:
            batch = torch.from_numpy(next(train_iter)['image']._numpy()).to(config.device, non_blocking=True).float()
            # change to channel first only for original tf datasets but not for mel datasets
            if config.data.category != 'tfmel':
                batch = batch.permute(0, 3, 1, 2)

        batch = scaler(batch)
        # Execute one training step
        loss = train_step_fn(state, batch)
        if step % config.training.log_freq == 0:

            if scheduler is not None:
                lr = scheduler.get_last_lr()[0]
            else:
                lr = optimizer.param_groups[0]['lr']

            wandb.log({"lr": lr}, step=step // config.training.log_freq)
            wandb.log({"train_loss": loss.item()}, step=step // config.training.log_freq)
            logging.info("gpu: %d, step: %d, training_loss: %.5e, lr: %f" % (gpu, step, loss.item(), lr))
        
        # Save a temporary checkpoint to resume training after pre-emption periodically
        if step != 0 and step % config.training.snapshot_freq_for_preemption == 0:
            if args.DDP:
                if gpu==0:
                    save_checkpoint(checkpoint_meta_dir, state)
                dist.barrier()

            else:
                save_checkpoint(checkpoint_meta_dir, state)
            gc.collect()

        # Report the loss on an evaluation dataset periodically
        if step % config.training.eval_freq == 0 and gpu == 0:
            if config.data.dataset == 'speech_commands':
                eval_batch = next(eval_iter).cuda()
            eval_batch = scaler(eval_batch)
            eval_loss = eval_step_fn(state, eval_batch)
            logging.info("step: %d, eval_loss: %.5e" % (step, eval_loss.item()))
            wandb.log({"val_loss": eval_loss.item()}, step=step // config.training.eval_freq)

        # Save a checkpoint periodically and generate samples if needed
        if step != 0 and step % config.training.snapshot_freq == 0 or step == num_train_steps and gpu == 0:
            # Save the checkpoint.
            save_step = step
            save_checkpoint(os.path.join(workdir, "checkpoints", f'checkpoint_{save_step}.pth'), state)

            # # Generate and save samples
            if config.training.snapshot_sampling and not args.DDP:
                ema.store(net.parameters())
                ema.copy_to(net.parameters())
                sample, n = sampling_fn(net)
                ema.restore(net.parameters())
                this_sample_dir = os.path.join(sample_dir, "iter_{}".format(step))
                os.makedirs(this_sample_dir, exist_ok=True)
                nrow = int(np.sqrt(sample.shape[0]))
                image_grid = make_grid(sample, nrow, padding=2)
                sample = sample.permute(0, 2, 3, 1).cpu().numpy()

                np.save(os.path.join(this_sample_dir, "sample"), sample)
                save_image(image_grid, os.path.join(this_sample_dir, "sample.png"))

    wandb.finish()


def evaluate(args):
    """Evaluate trained models.

    Args:
      config: Configuration to use.
      workdir: Working directory for checkpoints.
      eval_folder: The subfolder for storing evaluation results. Default to
        "eval".
    """
    # Create directory to eval_folder
    config = args.config
    workdir = args.workdir
    checkpoint_dir = args.checkpoint_dir
    eval_folder = args.eval_folder
    eval_dir = os.path.join(workdir, eval_folder)
    os.makedirs(eval_dir, exist_ok=True)

    # setup logger
    gfile_stream = open(os.path.join(args.workdir, 'stdout_eval.txt'), 'w')
    handler = logging.StreamHandler(gfile_stream)
    formatter = logging.Formatter('%(levelname)s - %(filename)s - %(asctime)s - %(message)s')
    handler.setFormatter(formatter)
    logger = logging.getLogger()
    logger.addHandler(handler)
    logger.setLevel('INFO')

    # Build data pipeline
    if config.eval.enable_loss:
        train_ds, eval_ds, _ = datasets.get_dataset(args, evaluation=True)

    # Create data normalizer and its inverse
    scaler = datasets.get_data_scaler(config)
    inverse_scaler = datasets.get_data_inverse_scaler(config)

    # Initialize model
    net = mutils.create_model(args)
    print("Created Model")
    optimizer, scheduler = losses.get_optimizer(config, net.parameters())
    ema = ExponentialMovingAverage(net.parameters(), decay=config.model.ema_rate)
    state = dict(optimizer=optimizer, model=net, ema=ema, scheduler=scheduler, step=0)

    #checkpoint_dir = os.path.join(workdir, "checkpoints")

    torch.cuda.empty_cache()
    gc.collect()
    
    # Setup methods
    if config.training.sde.lower() == 'poisson':
        sde = methods.Poisson(args=args)
        sampling_eps = config.sampling.z_min
        print("--- sampling eps:", sampling_eps)
    else:
        raise NotImplementedError(f"Method {config.training.sde} unknown.")

    # Create the one-step evaluation function when loss computation is enabled
    if config.eval.enable_loss:
        optimize_fn = losses.optimization_manager(config)
        reduce_mean = config.training.reduce_mean
        eval_step = losses.get_step_fn(sde, train=False, optimize_fn=optimize_fn, reduce_mean=reduce_mean,
                                       method_name=config.training.sde.lower())

    # Build the sampling function when sampling is enabled
    if config.eval.enable_sampling:
        sampling_shape = (config.eval.batch_size,
                          config.data.num_channels,
                          config.data.image_height, config.data.image_width)
        sampling_fn = sampling.get_sampling_fn(config, sde, sampling_shape, inverse_scaler, sampling_eps)

    # Wait if the target checkpoint doesn't exist yet
    torch.manual_seed(config.seed)
    np.random.seed(config.seed)

    if torch.cuda.is_available():
        torch.cuda.manual_seed_all(config.seed)

    if config.training.sde == 'poisson':
        if config.sampling.ckpt_number > 0:
            ckpt_filename = os.path.join(checkpoint_dir, "checkpoint_{}.pth".format(config.sampling.ckpt_number))
            ckpt_path = os.path.join(checkpoint_dir, f'checkpoint_{config.sampling.ckpt_number}.pth')
        else:
            raise ValueError("Please provide a ckpt_number!")

    if not os.path.exists(ckpt_filename):
        print(f"{ckpt_filename} does not exist! Loading from meta-checkpoint")
        ckpt_filename = os.path.join(checkpoint_dir, os.pardir, 'checkpoints-meta', 'checkpoint.pth')
        if not os.path.exists(ckpt_filename):
            logging.info("No checkpoints-meta")
        return

    # Wait for 2 additional mins in case the file exists but is not ready for reading
    print("Loading from ", ckpt_path)
    try:
        state = restore_checkpoint(ckpt_path, state, map_location=config.device)
    except Exception as e:
        print("Loading Failed!")
        print(e)
        time.sleep(60)
        try:
            state = restore_checkpoint(ckpt_path, state, map_location=config.device)
        except Exception as e:
            time.sleep(120)
            state = restore_checkpoint(ckpt_path, state, map_location=config.device)

    ckpt = config.sampling.ckpt_number
    ema.copy_to(net.parameters())
    # Compute the loss function on the full evaluation dataset if loss computation is enabled
    if config.eval.enable_loss:
        logging.info("please don't set the config.eval.save_images flag, or the datasets wouldn't be loaded.")
        all_losses = []
        eval_iter = iter(eval_ds)  # pytype: disable=wrong-arg-types
        for i, batch in enumerate(eval_iter):
            eval_batch = batch.to(config.device).float()
            eval_batch = eval_batch.permute(0, 3, 1, 2)
            eval_batch = scaler(eval_batch)
            eval_loss = eval_step(state, eval_batch)
            all_losses.append(eval_loss.item())
            if (i + 1) % 1000 == 0:
                logging.info("Finished %dth step loss evaluation" % (i + 1))

        # Save loss values to disk or Google Cloud Storage
        all_losses = np.asarray(all_losses)
        np.savez_compressed(os.path.join(eval_dir, f"ckpt_{ckpt}_loss.npz"), all_losses=all_losses, mean_loss=all_losses.mean())


    # Generate samples and compute IS/FID/KID when enabled
    if config.eval.enable_sampling:
        num_sampling_rounds = config.eval.num_samples // config.eval.batch_size
        # Directory to save samples. Different for each host to avoid writing conflicts
        this_sample_dir = os.path.join(eval_dir, f"ckpt_{ckpt}/mels")
        #this_sample_dir = os.path.join(eval_dir, f"ckpt_{ckpt}")
        audio_dir = os.path.join(this_sample_dir,f"audio_{ckpt}")
        os.makedirs(this_sample_dir, exist_ok=True)
        #os.makedirs(audio_dir, exist_ok=True)

        print(f"Sampling for {num_sampling_rounds} rounds...")
        for r in range(num_sampling_rounds):
            print("sampling -- ckpt: %d, round: %d" % (ckpt, r))
            with torch.no_grad():
                samples, n = sampling_fn(net)
            print(f"nfe: {n}")
            print(f"sample shape: {samples.shape}")
            samples_torch = copy.deepcopy(samples)
            samples_torch = samples_torch.view(-1, config.data.num_channels, config.data.image_height,
                                               config.data.image_width)

            # sample the output matrices differently for pictures vs mel spectograms
            samples = samples.permute(0, 2, 3, 1).cpu().numpy()

            if config.data.category == 'mel':
                print("Saving images as raw mel specs.")
                samples = samples.reshape((-1, config.data.image_height, config.data.image_width, config.data.num_channels))

                # Write samples to disk or Google Cloud Storage
                np.savez_compressed(os.path.join(this_sample_dir, f"samples_{r}.npz"), samples=samples)

                if config.eval.save_images:
                    # Saving a few generated images for debugging / visualization
                    image_grid = make_grid(samples_torch, nrow=int(np.sqrt(len(samples_torch))))
                    save_image(image_grid, os.path.join(eval_dir, f'ode_images_{ckpt}.png'))
<<<<<<< HEAD
            #elif config.data.category == 'audio':
            #    samples = samples_torch.reshape((-1, config.data.image_width)).cpu()
            #    for si, sample in enumerate(samples):
            #        sample = torch.clamp(sample, -1.0, 1.0).unsqueeze(0)
            #        torchaudio.save(os.path.join(audio_dir,f"sample_{r}_{si}.wav"), sample, 16000)

    del net
=======
            elif config.data.category == 'audio':
                samples = samples_torch.reshape((-1, config.data.image_width)).cpu()
                for si, sample in enumerate(samples):
                    sample = sample / max(torch.max(sample), -torch.min(sample))
                    sample = sample.unsqueeze(0)
                    torchaudio.save(os.path.join(audio_dir,f"sample_{r}_{si}.wav"), sample, 16000)
>>>>>>> c49a5953
<|MERGE_RESOLUTION|>--- conflicted
+++ resolved
@@ -347,19 +347,11 @@
                     # Saving a few generated images for debugging / visualization
                     image_grid = make_grid(samples_torch, nrow=int(np.sqrt(len(samples_torch))))
                     save_image(image_grid, os.path.join(eval_dir, f'ode_images_{ckpt}.png'))
-<<<<<<< HEAD
-            #elif config.data.category == 'audio':
-            #    samples = samples_torch.reshape((-1, config.data.image_width)).cpu()
-            #    for si, sample in enumerate(samples):
-            #        sample = torch.clamp(sample, -1.0, 1.0).unsqueeze(0)
-            #        torchaudio.save(os.path.join(audio_dir,f"sample_{r}_{si}.wav"), sample, 16000)
-
-    del net
-=======
             elif config.data.category == 'audio':
                 samples = samples_torch.reshape((-1, config.data.image_width)).cpu()
                 for si, sample in enumerate(samples):
                     sample = sample / max(torch.max(sample), -torch.min(sample))
                     sample = sample.unsqueeze(0)
                     torchaudio.save(os.path.join(audio_dir,f"sample_{r}_{si}.wav"), sample, 16000)
->>>>>>> c49a5953
+
+    del net